--- conflicted
+++ resolved
@@ -584,13 +584,8 @@
         },
       };
       languageService.addSchema(SCHEMA_ID, schema);
-<<<<<<< HEAD
       const content = 'arrayObj:\n  - item1: test\n  - item2:   ';
       const completion = await parseSetup(content, 2, 11);
-=======
-      const content = 'arrayObj:\n  - | | '; // len: 16, pos: 14
-      const completion = await parseCaret(content);
->>>>>>> eae52066
 
       expect(completion.items.length).equal(1);
       expect(completion.items[0].label).to.be.equal('const2');
