--- conflicted
+++ resolved
@@ -1,582 +1,579 @@
-/*---------------------------------------------------------------------------------------------
- *  Copyright (c) Red Hat, Inc. All rights reserved.
- *  Copyright (c) Adam Voss. All rights reserved.
- *  Copyright (c) Microsoft Corporation. All rights reserved.
- *  Licensed under the MIT License. See License.txt in the project root for license information.
- *--------------------------------------------------------------------------------------------*/
-'use strict';
-
-import {
-	createConnection, IConnection,
-	TextDocuments, TextDocument, InitializeParams, InitializeResult, NotificationType, RequestType,
-	DocumentFormattingRequest, Disposable, Range, IPCMessageReader, IPCMessageWriter, DiagnosticSeverity, Position,
-	Proposed, ProposedFeatures, CompletionList
-} from 'vscode-languageserver';
-
-import { xhr, XHRResponse, configure as configureHttpRequests, getErrorStatusDescription } from 'request-light';
-import path = require('path');
-import fs = require('fs');
-import URI from './languageservice/utils/uri';
-import * as URL from 'url';
-import Strings = require('./languageservice/utils/strings');
-import { getLineOffsets, removeDuplicatesObj } from './languageservice/utils/arrUtils';
-import { getLanguageService as getCustomLanguageService, LanguageSettings, CustomFormatterOptions } from './languageservice/yamlLanguageService';
-import * as nls from 'vscode-nls';
-import { FilePatternAssociation } from './languageservice/services/jsonSchemaService';
-import { parse as parseYAML } from './languageservice/parser/yamlParser';
-import { JSONDocument } from './languageservice/parser/jsonParser';
-import { JSONSchema } from './languageservice/jsonSchema';
-nls.config(<any>process.env['VSCODE_NLS_CONFIG']);
-
-interface ISchemaAssociations {
-	[pattern: string]: string[];
-}
-
-namespace SchemaAssociationNotification {
-	export const type: NotificationType<{}, {}> = new NotificationType('json/schemaAssociations');
-}
-
-namespace VSCodeContentRequest {
-	export const type: RequestType<{}, {}, {}, {}> = new RequestType('vscode/content');
-}
-
-namespace CustomSchemaContentRequest {
-	export const type: RequestType<{}, {}, {}, {}> = new RequestType('custom/schema/content');
-}
-
-namespace CustomSchemaRequest {
-	export const type: RequestType<{}, {}, {}, {}> = new RequestType('custom/schema/request');
-}
-
-namespace ColorSymbolRequest {
-	export const type: RequestType<{}, {}, {}, {}> = new RequestType('json/colorSymbols');
-}
-
-// Create a connection for the server.
-let connection: IConnection = null;
-if (process.argv.indexOf('--stdio') == -1) {
-	connection = createConnection(ProposedFeatures.all);
-} else {
-	connection = createConnection();
-}
-
-console.log = connection.console.log.bind(connection.console);
-console.error = connection.console.error.bind(connection.console);
-
-// Create a simple text document manager. The text document manager
-// supports full document sync only
-let documents: TextDocuments = new TextDocuments();
-// Make the text document manager listen on the connection
-// for open, change and close text document events
-documents.listen(connection);
-
-let clientDynamicRegisterSupport = false;
-let hasWorkspaceFolderCapability = false;
-
-// After the server has started the client sends an initilize request. The server receives
-// in the passed params the rootPath of the workspace plus the client capabilities.
-let capabilities;
-let workspaceFolders = [];
-let workspaceRoot: URI;
-connection.onInitialize((params: InitializeParams): InitializeResult => {
-	capabilities = params.capabilities;
-	workspaceFolders = params["workspaceFolders"];
-	workspaceRoot = URI.parse(params.rootPath);
-
-	function hasClientCapability(...keys: string[]) {
-		let c = params.capabilities;
-		for (let i = 0; c && i < keys.length; i++) {
-			c = c[keys[i]];
-		}
-		return !!c;
-	}
-
-	hasWorkspaceFolderCapability = capabilities.workspace && !!capabilities.workspace.workspaceFolders;
-	clientDynamicRegisterSupport = hasClientCapability('textDocument', 'formatting', 'dynamicRegistration');
-	return {
-		capabilities: {
-			textDocumentSync: documents.syncKind,
-			completionProvider: { resolveProvider: true },
-			hoverProvider: true,
-			documentSymbolProvider: true,
-			documentFormattingProvider: false
-		}
-	};
-});
-
-let workspaceContext = {
-	resolveRelativePath: (relativePath: string, resource: string) => {
-		return URL.resolve(resource, relativePath);
-	}
-};
-
-let schemaRequestService = (uri: string): Thenable<string> => {
-	//For the case when we are multi root and specify a workspace location
-	if(hasWorkspaceFolderCapability){
-		for(let folder in workspaceFolders){
-			let currFolder = workspaceFolders[folder];
-			let currFolderUri = currFolder["uri"];
-			let currFolderName = currFolder["name"];
-
-			let isUriRegex = new RegExp('^(?:[a-z]+:)?//', 'i');
-			if(uri.indexOf(currFolderName) !== -1 && !uri.match(isUriRegex)){
-				let beforeFolderName = currFolderUri.split(currFolderName)[0];
-				let uriSplit = uri.split(currFolderName);
-				uriSplit.shift()
-				let afterFolderName = uriSplit.join(currFolderName);
-				uri = beforeFolderName + currFolderName + afterFolderName;
-			}
-
-		}
-	}
-	if (Strings.startsWith(uri, 'file://')) {
-		let fsPath = URI.parse(uri).fsPath;
-		return new Promise<string>((c, e) => {
-			fs.readFile(fsPath, 'UTF-8', (err, result) => {
-				err ? e('') : c(result.toString());
-			});
-		});
-	} else if (Strings.startsWith(uri, 'vscode://')) {
-		return connection.sendRequest(VSCodeContentRequest.type, uri).then(responseText => {
-			return responseText;
-		}, error => {
-			return error.message;
-		});
-	} else {
-		let scheme = URI.parse(uri).scheme.toLowerCase();
-		if (scheme !== 'http' && scheme !== 'https') {
-			// custom scheme
-			return <Thenable<string>>connection.sendRequest(CustomSchemaContentRequest.type, uri);
-		}
-	}
-	if (uri.indexOf('//schema.management.azure.com/') !== -1) {
-		connection.telemetry.logEvent({
-			key: 'json.schema',
-			value: {
-				schemaURL: uri
-			}
-		});
-	}
-	let headers = { 'Accept-Encoding': 'gzip, deflate' };
-	return xhr({ url: uri, followRedirects: 5, headers }).then(response => {
-		return response.responseText;
-	}, (error: XHRResponse) => {
-		return Promise.reject(error.responseText || getErrorStatusDescription(error.status) || error.toString());
-	});
-};
-
-export let KUBERNETES_SCHEMA_URL = "https://gist.githubusercontent.com/JPinkney/ccaf3909ef811e5657ca2e2e1fa05d76/raw/f85e51bfb67fdb99ab7653c2953b60087cc871ea/openshift_schema_all.json";
-export let KEDGE_SCHEMA_URL = "https://raw.githubusercontent.com/kedgeproject/json-schema/master/master/kedge-json-schema.json";
-export let customLanguageService = getCustomLanguageService(schemaRequestService, workspaceContext, [],
-	(resource) => connection.sendRequest(CustomSchemaRequest.type, resource));
-
-// The settings interface describes the server relevant settings part
-interface Settings {
-	yaml: {
-		format: CustomFormatterOptions & {
-			enable: boolean;
-		};
-		schemas: JSONSchemaSettings[];
-		validate: boolean;
-		hover: boolean;
-		completion: boolean;
-		customTags: Array<String>;
-	};
-	http: {
-		proxy: string;
-		proxyStrictSSL: boolean;
-	};
-}
-
-interface JSONSchemaSettings {
-	fileMatch?: string[];
-	url?: string;
-	schema?: JSONSchema;
-}
-
-let yamlConfigurationSettings: JSONSchemaSettings[] = void 0;
-let schemaAssociations: ISchemaAssociations = void 0;
-let formatterRegistration: Thenable<Disposable> = null;
-let specificValidatorPaths = [];
-let schemaConfigurationSettings = [];
-let yamlShouldValidate = true;
-<<<<<<< HEAD
-let yamlFormatterSettings = {
-	singleQuote: false,
-	bracketSpacing: true,
-	proseWrap: "preserve"
-} as CustomFormatterOptions;
-=======
-let yamlShouldHover = true;
-let yamlShouldCompletion = true;
->>>>>>> 47d45f70
-let schemaStoreSettings = [];
-let customTags = [];
-
-connection.onDidChangeConfiguration((change) => {
-	var settings = <Settings>change.settings;
-	configureHttpRequests(settings.http && settings.http.proxy, settings.http && settings.http.proxyStrictSSL);
-
-	specificValidatorPaths = [];
-	yamlConfigurationSettings = settings.yaml && settings.yaml.schemas;
-	yamlShouldValidate = settings.yaml && settings.yaml.validate;
-	yamlShouldHover = settings.yaml && settings.yaml.hover;
-	yamlShouldCompletion = settings.yaml && settings.yaml.completion;
-	schemaConfigurationSettings = [];
-	customTags = settings.yaml && settings.yaml.customTags ? settings.yaml.customTags : [];
-	yamlFormatterSettings = settings.yaml && {
-		singleQuote: settings.yaml.format.singleQuote || false,
-		bracketSpacing: settings.yaml.format.bracketSpacing || true,
-		proseWrap: settings.yaml.format.proseWrap || "preserve"	
-	};
-
-	for(let url in yamlConfigurationSettings){
-		let globPattern = yamlConfigurationSettings[url];
-		let schemaObj = {
-			"fileMatch": Array.isArray(globPattern) ? globPattern : [globPattern],
-			"url": url
-		}
-		schemaConfigurationSettings.push(schemaObj);
-	}
-
-	setSchemaStoreSettingsIfNotSet();
-
-	updateConfiguration();
-
-	// dynamically enable & disable the formatter
-	if (clientDynamicRegisterSupport) {
-		let enableFormatter = settings && settings.yaml && settings.yaml.format && settings.yaml.format.enable;
-		if (enableFormatter) {
-			if (!formatterRegistration) {
-				formatterRegistration = connection.client.register(DocumentFormattingRequest.type, { documentSelector: [{ language: 'yaml' }] });
-			}
-		} else if (formatterRegistration) {
-			formatterRegistration.then(r => r.dispose());
-			formatterRegistration = null;
-		}
-	}
-});
-
-function setSchemaStoreSettingsIfNotSet(){
-	if(schemaStoreSettings.length === 0){
-		getSchemaStoreMatchingSchemas().then(schemaStore => {
-			schemaStoreSettings = schemaStore.schemas;
-			updateConfiguration();
-		});
-	}
-}
-
-function getSchemaStoreMatchingSchemas(){
-
-	return xhr({ url: "http://schemastore.org/api/json/catalog.json" }).then(response => {
-
-		let languageSettings= {
-			schemas: []
-		};
-
-		let schemas = JSON.parse(response.responseText);
-		for(let schemaIndex in schemas.schemas){
-
-			let schema = schemas.schemas[schemaIndex];
-			if(schema && schema.fileMatch){
-
-				for(let fileMatch in schema.fileMatch){
-					let currFileMatch = schema.fileMatch[fileMatch];
-
-					if(currFileMatch.indexOf('.yml') !== -1 || currFileMatch.indexOf('.yaml') !== -1){
-						languageSettings.schemas.push({ uri: schema.url, fileMatch: [currFileMatch] });
-					}
-
-				}
-
-			}
-
-		}
-
-		return languageSettings;
-
-	}, (error: XHRResponse) => {
-		throw error;
-	});
-
-}
-
-connection.onNotification(SchemaAssociationNotification.type, associations => {
-	schemaAssociations = associations;
-	specificValidatorPaths = [];
-	setSchemaStoreSettingsIfNotSet();
-	updateConfiguration();
-});
-
-function updateConfiguration() {
-	let languageSettings: LanguageSettings = {
-		validate: yamlShouldValidate,
-		hover: yamlShouldHover,
-		completion: yamlShouldCompletion,
-		schemas: [],
-		customTags: customTags
-	};
-	if (schemaAssociations) {
-		for (var pattern in schemaAssociations) {
-			let association = schemaAssociations[pattern];
-			if (Array.isArray(association)) {
-				association.forEach(uri => {
-					languageSettings = configureSchemas(uri, [pattern], null, languageSettings);
-				});
-			}
-		}
-	}
-	if (schemaConfigurationSettings) {
-		schemaConfigurationSettings.forEach(schema => {
-			let uri = schema.url;
-			if (!uri && schema.schema) {
-				uri = schema.schema.id;
-			}
-			if (!uri && schema.fileMatch) {
-				uri = 'vscode://schemas/custom/' + encodeURIComponent(schema.fileMatch.join('&'));
-			}
-			if (uri) {
-				if (uri[0] === '.' && workspaceRoot && !hasWorkspaceFolderCapability) {
-					// workspace relative path
-					uri = URI.file(path.normalize(path.join(workspaceRoot.fsPath, uri))).toString();
-				}
-				languageSettings = configureSchemas(uri, schema.fileMatch, schema.schema, languageSettings);
-			}
-		});
-	}
-	if(schemaStoreSettings){
-		languageSettings.schemas = languageSettings.schemas.concat(schemaStoreSettings);
-	}
-	customLanguageService.configure(languageSettings);
-
-	// Revalidate any open text documents
-	documents.all().forEach(triggerValidation);
-}
-
-function configureSchemas(uri, fileMatch, schema, languageSettings){
-
-	if(uri.toLowerCase().trim() === "kubernetes"){
-		uri = KUBERNETES_SCHEMA_URL;
-	}
-	if(uri.toLowerCase().trim() === "kedge"){
-		uri = KEDGE_SCHEMA_URL;
-	}
-
-	if(schema === null){
-		languageSettings.schemas.push({ uri, fileMatch: fileMatch });
-	}else{
-		languageSettings.schemas.push({ uri, fileMatch: fileMatch, schema: schema });
-	}
-
-	if(fileMatch.constructor === Array && uri === KUBERNETES_SCHEMA_URL){
-		fileMatch.forEach((url) => {
-			specificValidatorPaths.push(url);
-		});
-	}else if(uri === KUBERNETES_SCHEMA_URL){
-		specificValidatorPaths.push(fileMatch);
-	}
-
-	return languageSettings;
-}
-
-function setKubernetesParserOption(jsonDocuments: JSONDocument[], option: boolean){
-	for(let jsonDoc in jsonDocuments){
-		jsonDocuments[jsonDoc].configureSettings({
-			isKubernetes: option
-		});
-	}
-}
-
-function isKubernetes(textDocument){
-	for(let path in specificValidatorPaths){
-		let globPath = specificValidatorPaths[path];
-		let fpa = new FilePatternAssociation(globPath);
-		if(fpa.matchesPattern(textDocument.uri)){
-			return true;
-		}
-	}
-	return false;
-}
-
-documents.onDidChangeContent((change) => {
-	triggerValidation(change.document);
-});
-
-documents.onDidClose(event => {
-	cleanPendingValidation(event.document);
-	connection.sendDiagnostics({ uri: event.document.uri, diagnostics: [] });
-});
-
-let pendingValidationRequests: { [uri: string]: NodeJS.Timer; } = {};
-const validationDelayMs = 200;
-
-function cleanPendingValidation(textDocument: TextDocument): void {
-	let request = pendingValidationRequests[textDocument.uri];
-	if (request) {
-		clearTimeout(request);
-		delete pendingValidationRequests[textDocument.uri];
-	}
-}
-
-function triggerValidation(textDocument: TextDocument): void {
-	cleanPendingValidation(textDocument);
-	pendingValidationRequests[textDocument.uri] = setTimeout(() => {
-		delete pendingValidationRequests[textDocument.uri];
-		validateTextDocument(textDocument);
-	}, validationDelayMs);
-}
-
-function validateTextDocument(textDocument: TextDocument): void {
-
-	if(!textDocument){
-		return;
-	}
-
-	if (textDocument.getText().length === 0) {
-		connection.sendDiagnostics({ uri: textDocument.uri, diagnostics: [] });
-		return;
-	}
-
-	let yamlDocument = parseYAML(textDocument.getText(), customTags);
-	isKubernetes(textDocument) ? setKubernetesParserOption(yamlDocument.documents, true) : setKubernetesParserOption(yamlDocument.documents, false);
-	customLanguageService.doValidation(textDocument, yamlDocument).then(function(diagnosticResults){
-
-		let diagnostics = [];
-		for(let diagnosticItem in diagnosticResults){
-			diagnosticResults[diagnosticItem].severity = 1; //Convert all warnings to errors
-			diagnostics.push(diagnosticResults[diagnosticItem]);
-		}
-
-		connection.sendDiagnostics({ uri: textDocument.uri, diagnostics: removeDuplicatesObj(diagnostics) });
-	}, function(error){});
-}
-
-connection.onDidChangeWatchedFiles((change) => {
-	// Monitored files have changed in VSCode
-	let hasChanges = false;
-	change.changes.forEach(c => {
-		if (customLanguageService.resetSchema(c.uri)) {
-			hasChanges = true;
-		}
-	});
-	if (hasChanges) {
-		documents.all().forEach(validateTextDocument);
-	}
-});
-
-connection.onCompletion(textDocumentPosition =>  {
-	let textDocument = documents.get(textDocumentPosition.textDocument.uri);
-
-	let result: CompletionList = {
-		items: [],
-		isIncomplete: false
-	};
-
-	if(!textDocument){
-		return Promise.resolve(result);
-	}
-
-	let completionFix = completionHelper(textDocument, textDocumentPosition.position);
-	let newText = completionFix.newText;
-	let jsonDocument = parseYAML(newText);
-	isKubernetes(textDocument) ? setKubernetesParserOption(jsonDocument.documents, true) : setKubernetesParserOption(jsonDocument.documents, false);
-	return customLanguageService.doComplete(textDocument, textDocumentPosition.position, jsonDocument);
-});
-
-function is_EOL(c) {
-	return (c === 0x0A/* LF */) || (c === 0x0D/* CR */);
-}
-
-function completionHelper(document: TextDocument, textDocumentPosition: Position){
-
-	//Get the string we are looking at via a substring
-	let linePos = textDocumentPosition.line;
-	let position = textDocumentPosition;
-	let lineOffset = getLineOffsets(document.getText());
-	let start = lineOffset[linePos]; //Start of where the autocompletion is happening
-	let end = 0; //End of where the autocompletion is happening
-	if(lineOffset[linePos+1]){
-		end = lineOffset[linePos+1];
-	}else{
-		end = document.getText().length;
-	}
-
-	while (end - 1 >= 0 && is_EOL(document.getText().charCodeAt(end - 1))) {
-		end--;
-	}
-
-	let textLine = document.getText().substring(start, end);
-
-	//Check if the string we are looking at is a node
-	if(textLine.indexOf(":") === -1){
-		//We need to add the ":" to load the nodes
-
-		let newText = "";
-
-		//This is for the empty line case
-		let trimmedText = textLine.trim();
-		if(trimmedText.length === 0 || (trimmedText.length === 1 && trimmedText[0] === '-')){
-			//Add a temp node that is in the document but we don't use at all.
-			newText = document.getText().substring(0, start + textLine.length) + (trimmedText[0] === '-' && !textLine.endsWith(" ") ? " " : "") + "holder:\r\n" + document.getText().substr(lineOffset[linePos + 1] || document.getText().length);
-
-		//For when missing semi colon case
-		}else{
-			//Add a semicolon to the end of the current line so we can validate the node
-			newText = document.getText().substring(0, start+textLine.length) + ":\r\n" + document.getText().substr(lineOffset[linePos+1] || document.getText().length);
-		}
-
-		return {
-			"newText": newText,
-			"newPosition": textDocumentPosition
-		}
-
-	}else{
-
-		//All the nodes are loaded
-		position.character = position.character - 1;
-		return {
-			"newText": document.getText(),
-			"newPosition": position
-		}
-	}
-
-}
-
-connection.onCompletionResolve(completionItem => {
-	return customLanguageService.doResolve(completionItem);
-});
-
-connection.onHover(textDocumentPositionParams => {
-	let document = documents.get(textDocumentPositionParams.textDocument.uri);
-
-	if(!document){
-		return Promise.resolve(void 0);
-	}
-
-	let jsonDocument = parseYAML(document.getText());
-	isKubernetes(document) ? setKubernetesParserOption(jsonDocument.documents, true) : setKubernetesParserOption(jsonDocument.documents, false);
-	return customLanguageService.doHover(document, textDocumentPositionParams.position, jsonDocument);
-});
-
-connection.onDocumentSymbol(documentSymbolParams => {
-	let document = documents.get(documentSymbolParams.textDocument.uri);
-
-	if(!document){
-		return;
-	}
-
-	let jsonDocument = parseYAML(document.getText());
-	return customLanguageService.findDocumentSymbols(document, jsonDocument);
-});
-
-connection.onDocumentFormatting(formatParams => {
-	let document = documents.get(formatParams.textDocument.uri);
-
-	if(!document){
-		return;
-	}
-
-	return customLanguageService.doFormat(document, yamlFormatterSettings);
-});
-
+/*---------------------------------------------------------------------------------------------
+ *  Copyright (c) Red Hat, Inc. All rights reserved.
+ *  Copyright (c) Adam Voss. All rights reserved.
+ *  Copyright (c) Microsoft Corporation. All rights reserved.
+ *  Licensed under the MIT License. See License.txt in the project root for license information.
+ *--------------------------------------------------------------------------------------------*/
+'use strict';
+
+import {
+	createConnection, IConnection,
+	TextDocuments, TextDocument, InitializeParams, InitializeResult, NotificationType, RequestType,
+	DocumentFormattingRequest, Disposable, Range, IPCMessageReader, IPCMessageWriter, DiagnosticSeverity, Position,
+	Proposed, ProposedFeatures, CompletionList
+} from 'vscode-languageserver';
+
+import { xhr, XHRResponse, configure as configureHttpRequests, getErrorStatusDescription } from 'request-light';
+import path = require('path');
+import fs = require('fs');
+import URI from './languageservice/utils/uri';
+import * as URL from 'url';
+import Strings = require('./languageservice/utils/strings');
+import { getLineOffsets, removeDuplicatesObj } from './languageservice/utils/arrUtils';
+import { getLanguageService as getCustomLanguageService, LanguageSettings, CustomFormatterOptions } from './languageservice/yamlLanguageService';
+import * as nls from 'vscode-nls';
+import { FilePatternAssociation } from './languageservice/services/jsonSchemaService';
+import { parse as parseYAML } from './languageservice/parser/yamlParser';
+import { JSONDocument } from './languageservice/parser/jsonParser';
+import { JSONSchema } from './languageservice/jsonSchema';
+nls.config(<any>process.env['VSCODE_NLS_CONFIG']);
+
+interface ISchemaAssociations {
+	[pattern: string]: string[];
+}
+
+namespace SchemaAssociationNotification {
+	export const type: NotificationType<{}, {}> = new NotificationType('json/schemaAssociations');
+}
+
+namespace VSCodeContentRequest {
+	export const type: RequestType<{}, {}, {}, {}> = new RequestType('vscode/content');
+}
+
+namespace CustomSchemaContentRequest {
+	export const type: RequestType<{}, {}, {}, {}> = new RequestType('custom/schema/content');
+}
+
+namespace CustomSchemaRequest {
+	export const type: RequestType<{}, {}, {}, {}> = new RequestType('custom/schema/request');
+}
+
+namespace ColorSymbolRequest {
+	export const type: RequestType<{}, {}, {}, {}> = new RequestType('json/colorSymbols');
+}
+
+// Create a connection for the server.
+let connection: IConnection = null;
+if (process.argv.indexOf('--stdio') == -1) {
+	connection = createConnection(ProposedFeatures.all);
+} else {
+	connection = createConnection();
+}
+
+console.log = connection.console.log.bind(connection.console);
+console.error = connection.console.error.bind(connection.console);
+
+// Create a simple text document manager. The text document manager
+// supports full document sync only
+let documents: TextDocuments = new TextDocuments();
+// Make the text document manager listen on the connection
+// for open, change and close text document events
+documents.listen(connection);
+
+let clientDynamicRegisterSupport = false;
+let hasWorkspaceFolderCapability = false;
+
+// After the server has started the client sends an initilize request. The server receives
+// in the passed params the rootPath of the workspace plus the client capabilities.
+let capabilities;
+let workspaceFolders = [];
+let workspaceRoot: URI;
+connection.onInitialize((params: InitializeParams): InitializeResult => {
+	capabilities = params.capabilities;
+	workspaceFolders = params["workspaceFolders"];
+	workspaceRoot = URI.parse(params.rootPath);
+
+	function hasClientCapability(...keys: string[]) {
+		let c = params.capabilities;
+		for (let i = 0; c && i < keys.length; i++) {
+			c = c[keys[i]];
+		}
+		return !!c;
+	}
+
+	hasWorkspaceFolderCapability = capabilities.workspace && !!capabilities.workspace.workspaceFolders;
+	clientDynamicRegisterSupport = hasClientCapability('textDocument', 'formatting', 'dynamicRegistration');
+	return {
+		capabilities: {
+			textDocumentSync: documents.syncKind,
+			completionProvider: { resolveProvider: true },
+			hoverProvider: true,
+			documentSymbolProvider: true,
+			documentFormattingProvider: false
+		}
+	};
+});
+
+let workspaceContext = {
+	resolveRelativePath: (relativePath: string, resource: string) => {
+		return URL.resolve(resource, relativePath);
+	}
+};
+
+let schemaRequestService = (uri: string): Thenable<string> => {
+	//For the case when we are multi root and specify a workspace location
+	if(hasWorkspaceFolderCapability){
+		for(let folder in workspaceFolders){
+			let currFolder = workspaceFolders[folder];
+			let currFolderUri = currFolder["uri"];
+			let currFolderName = currFolder["name"];
+
+			let isUriRegex = new RegExp('^(?:[a-z]+:)?//', 'i');
+			if(uri.indexOf(currFolderName) !== -1 && !uri.match(isUriRegex)){
+				let beforeFolderName = currFolderUri.split(currFolderName)[0];
+				let uriSplit = uri.split(currFolderName);
+				uriSplit.shift()
+				let afterFolderName = uriSplit.join(currFolderName);
+				uri = beforeFolderName + currFolderName + afterFolderName;
+			}
+
+		}
+	}
+	if (Strings.startsWith(uri, 'file://')) {
+		let fsPath = URI.parse(uri).fsPath;
+		return new Promise<string>((c, e) => {
+			fs.readFile(fsPath, 'UTF-8', (err, result) => {
+				err ? e('') : c(result.toString());
+			});
+		});
+	} else if (Strings.startsWith(uri, 'vscode://')) {
+		return connection.sendRequest(VSCodeContentRequest.type, uri).then(responseText => {
+			return responseText;
+		}, error => {
+			return error.message;
+		});
+	} else {
+		let scheme = URI.parse(uri).scheme.toLowerCase();
+		if (scheme !== 'http' && scheme !== 'https') {
+			// custom scheme
+			return <Thenable<string>>connection.sendRequest(CustomSchemaContentRequest.type, uri);
+		}
+	}
+	if (uri.indexOf('//schema.management.azure.com/') !== -1) {
+		connection.telemetry.logEvent({
+			key: 'json.schema',
+			value: {
+				schemaURL: uri
+			}
+		});
+	}
+	let headers = { 'Accept-Encoding': 'gzip, deflate' };
+	return xhr({ url: uri, followRedirects: 5, headers }).then(response => {
+		return response.responseText;
+	}, (error: XHRResponse) => {
+		return Promise.reject(error.responseText || getErrorStatusDescription(error.status) || error.toString());
+	});
+};
+
+export let KUBERNETES_SCHEMA_URL = "https://gist.githubusercontent.com/JPinkney/ccaf3909ef811e5657ca2e2e1fa05d76/raw/f85e51bfb67fdb99ab7653c2953b60087cc871ea/openshift_schema_all.json";
+export let KEDGE_SCHEMA_URL = "https://raw.githubusercontent.com/kedgeproject/json-schema/master/master/kedge-json-schema.json";
+export let customLanguageService = getCustomLanguageService(schemaRequestService, workspaceContext, [],
+	(resource) => connection.sendRequest(CustomSchemaRequest.type, resource));
+
+// The settings interface describes the server relevant settings part
+interface Settings {
+	yaml: {
+		format: CustomFormatterOptions & {
+			enable: boolean;
+		};
+		schemas: JSONSchemaSettings[];
+		validate: boolean;
+		hover: boolean;
+		completion: boolean;
+		customTags: Array<String>;
+	};
+	http: {
+		proxy: string;
+		proxyStrictSSL: boolean;
+	};
+}
+
+interface JSONSchemaSettings {
+	fileMatch?: string[];
+	url?: string;
+	schema?: JSONSchema;
+}
+
+let yamlConfigurationSettings: JSONSchemaSettings[] = void 0;
+let schemaAssociations: ISchemaAssociations = void 0;
+let formatterRegistration: Thenable<Disposable> = null;
+let specificValidatorPaths = [];
+let schemaConfigurationSettings = [];
+let yamlShouldValidate = true;
+let yamlFormatterSettings = {
+	singleQuote: false,
+	bracketSpacing: true,
+	proseWrap: "preserve"
+} as CustomFormatterOptions;
+let yamlShouldHover = true;
+let yamlShouldCompletion = true;
+let schemaStoreSettings = [];
+let customTags = [];
+
+connection.onDidChangeConfiguration((change) => {
+	var settings = <Settings>change.settings;
+	configureHttpRequests(settings.http && settings.http.proxy, settings.http && settings.http.proxyStrictSSL);
+
+	specificValidatorPaths = [];
+	yamlConfigurationSettings = settings.yaml && settings.yaml.schemas;
+	yamlShouldValidate = settings.yaml && settings.yaml.validate;
+	yamlShouldHover = settings.yaml && settings.yaml.hover;
+	yamlShouldCompletion = settings.yaml && settings.yaml.completion;
+	schemaConfigurationSettings = [];
+	customTags = settings.yaml && settings.yaml.customTags ? settings.yaml.customTags : [];
+	yamlFormatterSettings = settings.yaml && {
+		singleQuote: settings.yaml.format.singleQuote || false,
+		bracketSpacing: settings.yaml.format.bracketSpacing || true,
+		proseWrap: settings.yaml.format.proseWrap || "preserve"	
+	};
+
+	for(let url in yamlConfigurationSettings){
+		let globPattern = yamlConfigurationSettings[url];
+		let schemaObj = {
+			"fileMatch": Array.isArray(globPattern) ? globPattern : [globPattern],
+			"url": url
+		}
+		schemaConfigurationSettings.push(schemaObj);
+	}
+
+	setSchemaStoreSettingsIfNotSet();
+
+	updateConfiguration();
+
+	// dynamically enable & disable the formatter
+	if (clientDynamicRegisterSupport) {
+		let enableFormatter = settings && settings.yaml && settings.yaml.format && settings.yaml.format.enable;
+		if (enableFormatter) {
+			if (!formatterRegistration) {
+				formatterRegistration = connection.client.register(DocumentFormattingRequest.type, { documentSelector: [{ language: 'yaml' }] });
+			}
+		} else if (formatterRegistration) {
+			formatterRegistration.then(r => r.dispose());
+			formatterRegistration = null;
+		}
+	}
+});
+
+function setSchemaStoreSettingsIfNotSet(){
+	if(schemaStoreSettings.length === 0){
+		getSchemaStoreMatchingSchemas().then(schemaStore => {
+			schemaStoreSettings = schemaStore.schemas;
+			updateConfiguration();
+		});
+	}
+}
+
+function getSchemaStoreMatchingSchemas(){
+
+	return xhr({ url: "http://schemastore.org/api/json/catalog.json" }).then(response => {
+
+		let languageSettings= {
+			schemas: []
+		};
+
+		let schemas = JSON.parse(response.responseText);
+		for(let schemaIndex in schemas.schemas){
+
+			let schema = schemas.schemas[schemaIndex];
+			if(schema && schema.fileMatch){
+
+				for(let fileMatch in schema.fileMatch){
+					let currFileMatch = schema.fileMatch[fileMatch];
+
+					if(currFileMatch.indexOf('.yml') !== -1 || currFileMatch.indexOf('.yaml') !== -1){
+						languageSettings.schemas.push({ uri: schema.url, fileMatch: [currFileMatch] });
+					}
+
+				}
+
+			}
+
+		}
+
+		return languageSettings;
+
+	}, (error: XHRResponse) => {
+		throw error;
+	});
+
+}
+
+connection.onNotification(SchemaAssociationNotification.type, associations => {
+	schemaAssociations = associations;
+	specificValidatorPaths = [];
+	setSchemaStoreSettingsIfNotSet();
+	updateConfiguration();
+});
+
+function updateConfiguration() {
+	let languageSettings: LanguageSettings = {
+		validate: yamlShouldValidate,
+		hover: yamlShouldHover,
+		completion: yamlShouldCompletion,
+		schemas: [],
+		customTags: customTags
+	};
+	if (schemaAssociations) {
+		for (var pattern in schemaAssociations) {
+			let association = schemaAssociations[pattern];
+			if (Array.isArray(association)) {
+				association.forEach(uri => {
+					languageSettings = configureSchemas(uri, [pattern], null, languageSettings);
+				});
+			}
+		}
+	}
+	if (schemaConfigurationSettings) {
+		schemaConfigurationSettings.forEach(schema => {
+			let uri = schema.url;
+			if (!uri && schema.schema) {
+				uri = schema.schema.id;
+			}
+			if (!uri && schema.fileMatch) {
+				uri = 'vscode://schemas/custom/' + encodeURIComponent(schema.fileMatch.join('&'));
+			}
+			if (uri) {
+				if (uri[0] === '.' && workspaceRoot && !hasWorkspaceFolderCapability) {
+					// workspace relative path
+					uri = URI.file(path.normalize(path.join(workspaceRoot.fsPath, uri))).toString();
+				}
+				languageSettings = configureSchemas(uri, schema.fileMatch, schema.schema, languageSettings);
+			}
+		});
+	}
+	if(schemaStoreSettings){
+		languageSettings.schemas = languageSettings.schemas.concat(schemaStoreSettings);
+	}
+	customLanguageService.configure(languageSettings);
+
+	// Revalidate any open text documents
+	documents.all().forEach(triggerValidation);
+}
+
+function configureSchemas(uri, fileMatch, schema, languageSettings){
+
+	if(uri.toLowerCase().trim() === "kubernetes"){
+		uri = KUBERNETES_SCHEMA_URL;
+	}
+	if(uri.toLowerCase().trim() === "kedge"){
+		uri = KEDGE_SCHEMA_URL;
+	}
+
+	if(schema === null){
+		languageSettings.schemas.push({ uri, fileMatch: fileMatch });
+	}else{
+		languageSettings.schemas.push({ uri, fileMatch: fileMatch, schema: schema });
+	}
+
+	if(fileMatch.constructor === Array && uri === KUBERNETES_SCHEMA_URL){
+		fileMatch.forEach((url) => {
+			specificValidatorPaths.push(url);
+		});
+	}else if(uri === KUBERNETES_SCHEMA_URL){
+		specificValidatorPaths.push(fileMatch);
+	}
+
+	return languageSettings;
+}
+
+function setKubernetesParserOption(jsonDocuments: JSONDocument[], option: boolean){
+	for(let jsonDoc in jsonDocuments){
+		jsonDocuments[jsonDoc].configureSettings({
+			isKubernetes: option
+		});
+	}
+}
+
+function isKubernetes(textDocument){
+	for(let path in specificValidatorPaths){
+		let globPath = specificValidatorPaths[path];
+		let fpa = new FilePatternAssociation(globPath);
+		if(fpa.matchesPattern(textDocument.uri)){
+			return true;
+		}
+	}
+	return false;
+}
+
+documents.onDidChangeContent((change) => {
+	triggerValidation(change.document);
+});
+
+documents.onDidClose(event => {
+	cleanPendingValidation(event.document);
+	connection.sendDiagnostics({ uri: event.document.uri, diagnostics: [] });
+});
+
+let pendingValidationRequests: { [uri: string]: NodeJS.Timer; } = {};
+const validationDelayMs = 200;
+
+function cleanPendingValidation(textDocument: TextDocument): void {
+	let request = pendingValidationRequests[textDocument.uri];
+	if (request) {
+		clearTimeout(request);
+		delete pendingValidationRequests[textDocument.uri];
+	}
+}
+
+function triggerValidation(textDocument: TextDocument): void {
+	cleanPendingValidation(textDocument);
+	pendingValidationRequests[textDocument.uri] = setTimeout(() => {
+		delete pendingValidationRequests[textDocument.uri];
+		validateTextDocument(textDocument);
+	}, validationDelayMs);
+}
+
+function validateTextDocument(textDocument: TextDocument): void {
+
+	if(!textDocument){
+		return;
+	}
+
+	if (textDocument.getText().length === 0) {
+		connection.sendDiagnostics({ uri: textDocument.uri, diagnostics: [] });
+		return;
+	}
+
+	let yamlDocument = parseYAML(textDocument.getText(), customTags);
+	isKubernetes(textDocument) ? setKubernetesParserOption(yamlDocument.documents, true) : setKubernetesParserOption(yamlDocument.documents, false);
+	customLanguageService.doValidation(textDocument, yamlDocument).then(function(diagnosticResults){
+
+		let diagnostics = [];
+		for(let diagnosticItem in diagnosticResults){
+			diagnosticResults[diagnosticItem].severity = 1; //Convert all warnings to errors
+			diagnostics.push(diagnosticResults[diagnosticItem]);
+		}
+
+		connection.sendDiagnostics({ uri: textDocument.uri, diagnostics: removeDuplicatesObj(diagnostics) });
+	}, function(error){});
+}
+
+connection.onDidChangeWatchedFiles((change) => {
+	// Monitored files have changed in VSCode
+	let hasChanges = false;
+	change.changes.forEach(c => {
+		if (customLanguageService.resetSchema(c.uri)) {
+			hasChanges = true;
+		}
+	});
+	if (hasChanges) {
+		documents.all().forEach(validateTextDocument);
+	}
+});
+
+connection.onCompletion(textDocumentPosition =>  {
+	let textDocument = documents.get(textDocumentPosition.textDocument.uri);
+
+	let result: CompletionList = {
+		items: [],
+		isIncomplete: false
+	};
+
+	if(!textDocument){
+		return Promise.resolve(result);
+	}
+
+	let completionFix = completionHelper(textDocument, textDocumentPosition.position);
+	let newText = completionFix.newText;
+	let jsonDocument = parseYAML(newText);
+	isKubernetes(textDocument) ? setKubernetesParserOption(jsonDocument.documents, true) : setKubernetesParserOption(jsonDocument.documents, false);
+	return customLanguageService.doComplete(textDocument, textDocumentPosition.position, jsonDocument);
+});
+
+function is_EOL(c) {
+	return (c === 0x0A/* LF */) || (c === 0x0D/* CR */);
+}
+
+function completionHelper(document: TextDocument, textDocumentPosition: Position){
+
+	//Get the string we are looking at via a substring
+	let linePos = textDocumentPosition.line;
+	let position = textDocumentPosition;
+	let lineOffset = getLineOffsets(document.getText());
+	let start = lineOffset[linePos]; //Start of where the autocompletion is happening
+	let end = 0; //End of where the autocompletion is happening
+	if(lineOffset[linePos+1]){
+		end = lineOffset[linePos+1];
+	}else{
+		end = document.getText().length;
+	}
+
+	while (end - 1 >= 0 && is_EOL(document.getText().charCodeAt(end - 1))) {
+		end--;
+	}
+
+	let textLine = document.getText().substring(start, end);
+
+	//Check if the string we are looking at is a node
+	if(textLine.indexOf(":") === -1){
+		//We need to add the ":" to load the nodes
+
+		let newText = "";
+
+		//This is for the empty line case
+		let trimmedText = textLine.trim();
+		if(trimmedText.length === 0 || (trimmedText.length === 1 && trimmedText[0] === '-')){
+			//Add a temp node that is in the document but we don't use at all.
+			newText = document.getText().substring(0, start + textLine.length) + (trimmedText[0] === '-' && !textLine.endsWith(" ") ? " " : "") + "holder:\r\n" + document.getText().substr(lineOffset[linePos + 1] || document.getText().length);
+
+		//For when missing semi colon case
+		}else{
+			//Add a semicolon to the end of the current line so we can validate the node
+			newText = document.getText().substring(0, start+textLine.length) + ":\r\n" + document.getText().substr(lineOffset[linePos+1] || document.getText().length);
+		}
+
+		return {
+			"newText": newText,
+			"newPosition": textDocumentPosition
+		}
+
+	}else{
+
+		//All the nodes are loaded
+		position.character = position.character - 1;
+		return {
+			"newText": document.getText(),
+			"newPosition": position
+		}
+	}
+
+}
+
+connection.onCompletionResolve(completionItem => {
+	return customLanguageService.doResolve(completionItem);
+});
+
+connection.onHover(textDocumentPositionParams => {
+	let document = documents.get(textDocumentPositionParams.textDocument.uri);
+
+	if(!document){
+		return Promise.resolve(void 0);
+	}
+
+	let jsonDocument = parseYAML(document.getText());
+	isKubernetes(document) ? setKubernetesParserOption(jsonDocument.documents, true) : setKubernetesParserOption(jsonDocument.documents, false);
+	return customLanguageService.doHover(document, textDocumentPositionParams.position, jsonDocument);
+});
+
+connection.onDocumentSymbol(documentSymbolParams => {
+	let document = documents.get(documentSymbolParams.textDocument.uri);
+
+	if(!document){
+		return;
+	}
+
+	let jsonDocument = parseYAML(document.getText());
+	return customLanguageService.findDocumentSymbols(document, jsonDocument);
+});
+
+connection.onDocumentFormatting(formatParams => {
+	let document = documents.get(formatParams.textDocument.uri);
+
+	if(!document){
+		return;
+	}
+
+	return customLanguageService.doFormat(document, yamlFormatterSettings);
+});
+
 connection.listen();