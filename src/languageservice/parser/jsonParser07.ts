--- conflicted
+++ resolved
@@ -804,11 +804,7 @@
       const val = getNodeValue(node);
       let enumValueMatch = false;
       for (const e of schema.enum) {
-<<<<<<< HEAD
-        if (equals(val, e) || (doComplete && typeof val === 'string' && val && e.startsWith(val))) {
-=======
-        if (equals(val, e) || (isString(val) && isString(e) && val && e.startsWith(val))) {
->>>>>>> 1f1d47d0
+        if (equals(val, e) || (doComplete && isString(val) && isString(e) && val && e.startsWith(val))) {
           enumValueMatch = true;
           break;
         }
