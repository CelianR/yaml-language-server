--- conflicted
+++ resolved
@@ -561,7 +561,6 @@
       validate(this.root, schema, schema, validationResult, NoOpSchemaCollector.instance, {
         isKubernetes: this.isKubernetes,
         disableAdditionalProperties: this.disableAdditionalProperties,
-        doComplete: this.doComplete,
       });
       return validationResult.problems.map((p) => {
         const range = Range.create(
@@ -582,8 +581,6 @@
     return null;
   }
 
-<<<<<<< HEAD
-=======
   /**
    * This method returns the list of applicable schemas
    *
@@ -598,27 +595,18 @@
    * @param didCallFromAutoComplete true if method called from AutoComplete
    * @returns array of applicable schemas
    */
->>>>>>> bb0d33fd
   public getMatchingSchemas(
     schema: JSONSchema,
     focusOffset = -1,
     exclude: ASTNode = null,
-<<<<<<< HEAD
-    doComplete?: boolean
-=======
     didCallFromAutoComplete?: boolean
->>>>>>> bb0d33fd
   ): IApplicableSchema[] {
     const matchingSchemas = new SchemaCollector(focusOffset, exclude);
     if (this.root && schema) {
       validate(this.root, schema, schema, new ValidationResult(this.isKubernetes), matchingSchemas, {
         isKubernetes: this.isKubernetes,
         disableAdditionalProperties: this.disableAdditionalProperties,
-<<<<<<< HEAD
-        doComplete: doComplete,
-=======
         callFromAutoComplete: didCallFromAutoComplete,
->>>>>>> bb0d33fd
       });
     }
     return matchingSchemas.schemas;
@@ -627,11 +615,7 @@
 interface Options {
   isKubernetes: boolean;
   disableAdditionalProperties: boolean;
-<<<<<<< HEAD
-  doComplete: boolean;
-=======
   callFromAutoComplete?: boolean;
->>>>>>> bb0d33fd
 }
 function validate(
   node: ASTNode,
@@ -642,11 +626,7 @@
   options: Options
   // eslint-disable-next-line @typescript-eslint/no-explicit-any
 ): any {
-<<<<<<< HEAD
-  const { isKubernetes, doComplete } = options;
-=======
   const { isKubernetes, callFromAutoComplete } = options;
->>>>>>> bb0d33fd
   if (!node) {
     return;
   }
@@ -753,7 +733,7 @@
         const subValidationResult = new ValidationResult(isKubernetes);
         const subMatchingSchemas = matchingSchemas.newSub();
         validate(node, subSchema, schema, subValidationResult, subMatchingSchemas, options);
-        if (!subValidationResult.hasProblems() || doComplete) {
+        if (!subValidationResult.hasProblems() || callFromAutoComplete) {
           matches.push(subSchema);
           if (subValidationResult.propertiesMatches === 0) {
             noPropertyMatches.push(subSchema);
@@ -1477,7 +1457,11 @@
     validationResult: ValidationResult;
     matchingSchemas: ISchemaCollector;
   } {
-    if (!maxOneMatch && !subValidationResult.hasProblems() && (!bestMatch.validationResult.hasProblems() || doComplete)) {
+    if (
+      !maxOneMatch &&
+      !subValidationResult.hasProblems() &&
+      (!bestMatch.validationResult.hasProblems() || callFromAutoComplete)
+    ) {
       // no errors, both are equally good matches
       bestMatch.matchingSchemas.merge(subMatchingSchemas);
       bestMatch.validationResult.propertiesMatches += subValidationResult.propertiesMatches;
